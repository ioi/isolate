/*
 *	A Trivial Helper Daemon for Keeping Control Groups in SystemD
 *
 *	(c) 2022--2023 Martin Mares <mj@ucw.cz>
 */

#include "isolate.h"
#include "sd_notify.h"

#include <fcntl.h>
#include <stdio.h>
#include <stdlib.h>
#include <string.h>
#include <unistd.h>
#include <sys/stat.h>

void NONRET __attribute__((format(printf,1,2)))
die(char *msg, ...)
{
  va_list args;
  va_start(args, msg);
  vfprintf(stderr, msg, args);
  fputc('\n', stderr);
  exit(1);
}

static void __attribute__((format(printf,3,4)))
write_cg_attr(const char *cg_root, const char *name, const char *fmt, ...)
{
  va_list args;
  va_start(args, fmt);

  char namebuf[1024];
  snprintf(namebuf, sizeof(namebuf), "%s/%s", cg_root, name);

  char valbuf[1024];
  vsnprintf(valbuf, sizeof(valbuf), fmt, args);
  int len = strlen(valbuf);

  int fd = open(namebuf, O_WRONLY);
  if (fd < 0)
    die("Cannot open %s: %m", namebuf);

  if (write(fd, valbuf, len) != len)
    die("Cannot write to %s: %m", namebuf);

  close(fd);
  va_end(args);
}

static char *
get_my_cgroup(void)
{
  if (!(strlen(cf_cg_root) > 5 && !memcmp(cf_cg_root, "auto:", 5)))
    return cf_cg_root;

  FILE *f = fopen("/proc/self/cgroup", "r");
  if (!f)
    die("Cannot open /proc/self/cgroup: %m");

  char *line = NULL;
  size_t buflen = 0;
  ssize_t len;
  char *cg = NULL;

  while ((len = getline(&line, &buflen, f)) >= 0)
    {
      if (len > 0 && line[len-1] == '\n')
	line[--len] = 0;
      if (line[0] == '0' && line[1] == ':' && line[2] == ':')
	{
	  cg = xsprintf("/sys/fs/cgroup%s", line + 3);
	  break;
	}
    }

  if (!cg)
    die("Cannot find my own cgroup");

  free(line);
  fclose(f);
  return cg;
}

static void
write_auto_cgroup(char *file, char *cg)
{
  make_dir_for(file);

  FILE *f = fopen(file, "w");
  if (!f)
    die("Cannot create %s: %m", file);
  fprintf(f, "%s\n", cg);
  fclose(f);
}

static void
move_cg_threadgroups(char *src, char *dest)
{
  char src_filename[1024];
  snprintf(src_filename, sizeof(src_filename), "%s/cgroup.procs", src);

  char dest_filename[1024];
  snprintf(dest_filename, sizeof(dest_filename), "%s/cgroup.procs", dest);

  FILE *f = fopen(src_filename, "r");
  if (!f)
    die("Cannot open %s: %m", src_filename);

  char pid[1024];
  while (fgets(pid, sizeof(pid), f))
    write_cg_attr(dest, "cgroup.procs", "%s\n", pid);
}

static void
setup_cg(bool move_cg_neighbors)
{
  char *cg = cf_cg_root;
  if (strlen(cf_cg_root) > 5 && !memcmp(cf_cg_root, "auto:", 5))
    {
      cg = get_my_cgroup();
      write_auto_cgroup(cf_cg_root + 5, cg);
    }

  struct stat st;
  if (stat(cg, &st), 0)
    die("Control group root %s does not exist: %m", cg);

  char subgroup[1024];
  snprintf(subgroup, sizeof(subgroup), "%s/daemon", cg);
  if (mkdir(subgroup, 0777) < 0)
    die("Cannot create subgroup %s: %m", subgroup);

  write_cg_attr(cg, "daemon/cgroup.procs", "%d\n", (int) getpid());
  if (move_cg_neighbors)
    move_cg_threadgroups(cg, subgroup);
  write_cg_attr(cg, "cgroup.subtree_control", "+cpuset +memory\n");
}

int
main(int argc, char **argv)
{
  bool move_cg_neighbors = false;
  if (argc == 2){
    if (!strcmp(argv[1], "--move-cg-neighbors") && !strcmp(argv[1], "-m")){
      die("Usage: %s [--move-cg-neighbors|-m]", argv[0]);
    }
    move_cg_neighbors = true;
  }
  else if (argc > 2){
    die("Usage: %s [--move-cg-neighbors|-m]", argv[0]);
  }

  cf_parse();
<<<<<<< HEAD
  setup_cg(move_cg_neighbors);
  sd_notify(0, "READY=1");
=======
  setup_cg();
  notify_ready();
>>>>>>> ba7d7c39
  for (;;)
    pause();
}<|MERGE_RESOLUTION|>--- conflicted
+++ resolved
@@ -152,13 +152,8 @@
   }
 
   cf_parse();
-<<<<<<< HEAD
   setup_cg(move_cg_neighbors);
-  sd_notify(0, "READY=1");
-=======
-  setup_cg();
   notify_ready();
->>>>>>> ba7d7c39
   for (;;)
     pause();
 }